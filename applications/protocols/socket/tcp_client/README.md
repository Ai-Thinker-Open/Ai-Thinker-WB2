# tcp_client Example
## Configure
Please configure the ssid and password that need to be connected to WiFi in advance,in `main.c`.

```c
#define ROUTER_SSID "your ssid"
#define ROUTER_PWD "your password"
```
Then configure the IP address and port number of the TCP server 
```c
//This is Ai-Thinker Remote TCP Server: http://tt.ai-thinker.com:8000/ttcloud
#define TCP_SERVER_IP "122.114.122.174"
#define TCP_SERVER_PORT 7878
```
## Compile and download
**Compile command**

```shell
    make -j16
```
<<<<<<< HEAD
`-j16`is the number of cores in the system.
=======
>`-j8`is the number of cores in the system.
>>>>>>> 23f45b54

**download**

```shell
make flash p=/dev/ttyUSBx b=921600
```
`/dev/ttyUSBx`is the port number of the Ai-WB2 connection, usually ttyUSB0

## Example Output
```shell
(other log)...
Server ip Address : 192.168.31.156 port:7878
-----------------> AABA Request:
    A-MSDU: Permitted
    Block Ack Policy: Immediate Block Ack
    TID: 0
    Number of Buffers: 64
-----------------> AABA Response:
    A-MSDU: Not Permitted
    Block Ack Policy: Immediate Block Ack
    TID: 0
    Number of Buffers: 8
    ssn: 0
    timeout: 0
    tid 0
[      7383][INFO: main.c:  54] tcp_client_task:tcp client connect OK
[      7387][INFO: main.c:  62] tcp client send OK
...
```
After the TCP client connects, it sends a "*hello tcp server*" to the server.The server sends a `close` message to close the connection.

## Troubleshooting

For any technical queries, please open an [issue](https://github.com/Ai-Thinker-Open/Ai-Thinker-WB2/issues) on GitHub. We will get back to you soon.
<|MERGE_RESOLUTION|>--- conflicted
+++ resolved
@@ -1,59 +1,55 @@
-# tcp_client Example
-## Configure
-Please configure the ssid and password that need to be connected to WiFi in advance,in `main.c`.
-
-```c
-#define ROUTER_SSID "your ssid"
-#define ROUTER_PWD "your password"
-```
-Then configure the IP address and port number of the TCP server 
-```c
-//This is Ai-Thinker Remote TCP Server: http://tt.ai-thinker.com:8000/ttcloud
-#define TCP_SERVER_IP "122.114.122.174"
-#define TCP_SERVER_PORT 7878
-```
-## Compile and download
-**Compile command**
-
-```shell
-    make -j16
-```
-<<<<<<< HEAD
-`-j16`is the number of cores in the system.
-=======
->`-j8`is the number of cores in the system.
->>>>>>> 23f45b54
-
-**download**
-
-```shell
-make flash p=/dev/ttyUSBx b=921600
-```
-`/dev/ttyUSBx`is the port number of the Ai-WB2 connection, usually ttyUSB0
-
-## Example Output
-```shell
-(other log)...
-Server ip Address : 192.168.31.156 port:7878
------------------> AABA Request:
-    A-MSDU: Permitted
-    Block Ack Policy: Immediate Block Ack
-    TID: 0
-    Number of Buffers: 64
------------------> AABA Response:
-    A-MSDU: Not Permitted
-    Block Ack Policy: Immediate Block Ack
-    TID: 0
-    Number of Buffers: 8
-    ssn: 0
-    timeout: 0
-    tid 0
-[      7383][INFO: main.c:  54] tcp_client_task:tcp client connect OK
-[      7387][INFO: main.c:  62] tcp client send OK
-...
-```
-After the TCP client connects, it sends a "*hello tcp server*" to the server.The server sends a `close` message to close the connection.
-
-## Troubleshooting
-
-For any technical queries, please open an [issue](https://github.com/Ai-Thinker-Open/Ai-Thinker-WB2/issues) on GitHub. We will get back to you soon.
+# tcp_client Example
+## Configure
+Please configure the ssid and password that need to be connected to WiFi in advance,in `main.c`.
+
+```c
+#define ROUTER_SSID "your ssid"
+#define ROUTER_PWD "your password"
+```
+Then configure the IP address and port number of the TCP server 
+```c
+//This is Ai-Thinker Remote TCP Server: http://tt.ai-thinker.com:8000/ttcloud
+#define TCP_SERVER_IP "122.114.122.174"
+#define TCP_SERVER_PORT 7878
+```
+## Compile and download
+**Compile command**
+
+```shell
+    make -j16
+```
+`-j8`is the number of cores in the system.
+
+**download**
+
+```shell
+make flash p=/dev/ttyUSBx b=921600
+```
+`/dev/ttyUSBx`is the port number of the Ai-WB2 connection, usually ttyUSB0
+
+## Example Output
+```shell
+(other log)...
+Server ip Address : 192.168.31.156 port:7878
+-----------------> AABA Request:
+    A-MSDU: Permitted
+    Block Ack Policy: Immediate Block Ack
+    TID: 0
+    Number of Buffers: 64
+-----------------> AABA Response:
+    A-MSDU: Not Permitted
+    Block Ack Policy: Immediate Block Ack
+    TID: 0
+    Number of Buffers: 8
+    ssn: 0
+    timeout: 0
+    tid 0
+[      7383][INFO: main.c:  54] tcp_client_task:tcp client connect OK
+[      7387][INFO: main.c:  62] tcp client send OK
+...
+```
+After the TCP client connects, it sends a "*hello tcp server*" to the server.The server sends a `close` message to close the connection.
+
+## Troubleshooting
+
+For any technical queries, please open an [issue](https://github.com/Ai-Thinker-Open/Ai-Thinker-WB2/issues) on GitHub. We will get back to you soon.